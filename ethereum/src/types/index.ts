--- conflicted
+++ resolved
@@ -3,15 +3,11 @@
  * Licensed under the BSD-3-Clause License. See LICENSE file for details.
  */
 
-<<<<<<< HEAD
 import BigNumber from 'bignumber.js';
 
 export type HexString = `0x${string}`;
 
-export type EthNetworkType = 'mainnet' | 'holesky';
-=======
 export type EthNetworkType = 'mainnet' | 'holesky' | 'hoodi';
->>>>>>> 7b9f4034
 
 export interface EthNetworkAddresses {
   addressContractAccounting: HexString;
