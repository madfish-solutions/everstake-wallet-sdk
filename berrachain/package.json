--- conflicted
+++ resolved
@@ -1,6 +1,6 @@
 {
   "name": "@temple-wallet/everstake-wallet-sdk-berrachain",
-  "version": "2.0.1",
+  "version": "2.0.2",
   "description": "Berrachain - Everstake Wallet SDK",
   "publishConfig": {
     "access": "public"
@@ -43,16 +43,10 @@
     "@eslint/js": "^9.7.0",
     "@jest/types": "^29.6.3",
     "@types/jest": "^29.5.12",
-<<<<<<< HEAD
     "bignumber.js": "^9.1.2",
-    "eslint": "9.x",
-    "eslint-config-prettier": "^9.1.0",
-    "eslint-plugin-prettier": "^5.2.1",
-=======
     "eslint": "^9.31.0",
     "eslint-config-prettier": "^10.1.8",
     "eslint-plugin-prettier": "^5.5.1",
->>>>>>> 7b9f4034
     "globals": "^15.8.0",
     "jest": "^29.7.0",
     "prettier": "^3.3.3",
@@ -60,15 +54,11 @@
     "ts-node": "^10.9.2",
     "tsup": "^8.2.2",
     "typescript": "^5.5.3",
-<<<<<<< HEAD
-    "typescript-eslint": "^7.17.0",
+    "typescript-eslint": "^8.38.0",
     "viem": "^2.28.4"
   },
   "peerDependencies": {
     "bignumber.js": "^9.1.2",
     "viem": "^2.28.4"
-=======
-    "typescript-eslint": "^8.38.0"
->>>>>>> 7b9f4034
   }
 }