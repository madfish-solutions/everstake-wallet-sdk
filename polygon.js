--- conflicted
+++ resolved
@@ -128,13 +128,8 @@
     }
 }
 
-<<<<<<< HEAD
-async function claimUndelegate(address, isPOL = false) {
-    const unbond = await getUnbond(address);
-=======
-async function claimUndelegate(address, unbondNonce = 0) {
+async function claimUndelegate(address, unbondNonce = 0, isPOL = false) {
     const unbond = await getUnbond(address, unbondNonce);
->>>>>>> ebbaeab8
     if (BigNumber(unbond.amount).isZero()) throw new Error(`Nothing to claim`);
 
     const currentEpoch = await getCurrentEpoch();
