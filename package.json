--- conflicted
+++ resolved
@@ -40,12 +40,8 @@
     "bip39": "^3.1.0",
     "bitcoinjs-lib": "^6.1.5",
     "bs58": "^5.0.0",
-<<<<<<< HEAD
-    "web3": "^1.9.0",
+    "web3": "^4.14.0",
+    "btc-staking-ts": "^0.2.10",
     "superstruct": "^0.16.0"
-=======
-    "web3": "^4.14.0",
-    "btc-staking-ts": "^0.2.10"
->>>>>>> c877a757
   }
 }