--- conflicted
+++ resolved
@@ -40,12 +40,8 @@
     "bip39": "^3.1.0",
     "bitcoinjs-lib": "^6.1.5",
     "bs58": "^5.0.0",
-<<<<<<< HEAD
-    "ethereum-multicall": "^2.26.0",
-    "web3": "^4.14.0"
-=======
     "web3": "^4.14.0",
-    "btc-staking-ts": "^0.2.10"
->>>>>>> c877a757
+    "btc-staking-ts": "^0.2.10",
+    "ethereum-multicall": "^2.26.0"
   }
 }